--- conflicted
+++ resolved
@@ -32,8 +32,4 @@
     ccdproc
     astroplan
 # version should be PEP440 compatible (http://www.python.org/dev/peps/pep-0440)
-<<<<<<< HEAD
-version = 1.3.6
-=======
-version = 1.3.7
->>>>>>> fd897c1f
+version = 1.3.7