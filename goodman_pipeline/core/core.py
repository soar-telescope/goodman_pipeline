--- conflicted
+++ resolved
@@ -2347,15 +2347,9 @@
                             + '.fits'
 
     elif technique == 'Imaging':
-<<<<<<< HEAD
-        if header['FILTER'] != 'NO_FILTER':
-            flat_filter = header['FILTER']
-        elif header['FILTER2'] != 'NO_FILTER':
-=======
         if header['FILTER'] not in ['<NO FILTER>', 'NO_FILTER']:
             flat_filter = header['FILTER']
         elif header['FILTER2'] not in ['<NO FILTER>', 'NO_FILTER']:
->>>>>>> fd897c1f
             flat_filter = header['FILTER2']
         else:
             flat_filter = "NO_FILTER"
